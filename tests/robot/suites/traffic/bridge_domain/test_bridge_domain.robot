--- conflicted
+++ resolved
@@ -7,11 +7,7 @@
 
 Resource     ../../../libraries/all_libs.robot
 Resource     ../../../libraries/pretty_keywords.robot
-<<<<<<< HEAD
-Resource     ../../libraries/interface/vxlan.robot
-=======
 Resource     ../../../libraries/interface/vxlan.robot
->>>>>>> 0e2148d3
 
 Force Tags        traffic     IPv4
 Suite Setup       Run Keywords    Discard old results
