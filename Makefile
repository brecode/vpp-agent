--- conflicted
+++ resolved
@@ -138,14 +138,10 @@
 	cd plugins/linuxv2/ifplugin && go generate
 	cd plugins/linuxv2/l3plugin && go generate
 	cd plugins/vppv2/aclplugin && go generate
-<<<<<<< HEAD
 	cd plugins/vppv2/ifplugin && go generate
 	cd plugins/vppv2/l2plugin && go generate
 	cd plugins/vppv2/l3plugin && go generate
-=======
-	cd plugins/vppv2/l2plugin && go generate
 	cd plugins/vppv2/natplugin && go generate
->>>>>>> 662e42d9
 
 verify-binapi:
 	@echo "=> verifying binary api"
