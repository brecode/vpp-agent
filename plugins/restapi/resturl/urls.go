--- conflicted
+++ resolved
@@ -126,13 +126,4 @@
 	ConfiguratorStats = "/stats/configurator"
 	// Linux interface stats
 	LinuxInterfaceStats = "/stats/linux/interfaces"
-<<<<<<< HEAD
-)
-
-// Index
-const (
-	// Index can be used to get the full index page
-	Index = "/"
-=======
->>>>>>> 0e2148d3
 )