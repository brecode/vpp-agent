--- conflicted
+++ resolved
@@ -150,19 +150,14 @@
 		return errors.New("unable to connect to VPP")
 	}
 	vppConnectTime := time.Since(startTime)
-<<<<<<< HEAD
-	info, err := plugin.retrieveVpeInfo()
-	if err != nil {
-		plugin.Log.Errorf("retrieving vpe info failed: %v", err)
+	info, err := p.retrieveVpeInfo()
+	if err != nil {
+		p.Log.Errorf("retrieving vpe info failed: %v", err)
 		return err
 	}
-	plugin.Log.Infof("Connected to VPP [PID:%d] (took %s)",
+	p.Log.Infof("Connected to VPP [PID:%d] (took %s)",
 		info.PID, vppConnectTime.Truncate(time.Millisecond))
-	plugin.retrieveVersion()
-=======
-	p.Log.Info("Connecting to VPP took ", vppConnectTime)
 	p.retrieveVersion()
->>>>>>> 65ee603d
 
 	// Register providing status reports (push mode)
 	p.StatusCheck.Register(p.PluginName, nil)
@@ -243,22 +238,13 @@
 		select {
 		case status := <-p.vppConChan:
 			if status.State == govpp.Connected {
-<<<<<<< HEAD
-				plugin.retrieveVpeInfo()
-				plugin.retrieveVersion()
-				if plugin.config.ReconnectResync && plugin.lastConnErr != nil {
-					plugin.Log.Info("Starting resync after VPP reconnect")
-					if plugin.Resync != nil {
-						plugin.Resync.DoResync()
-						plugin.lastConnErr = nil
-=======
+				p.retrieveVpeInfo()
 				p.retrieveVersion()
 				if p.config.ReconnectResync && p.lastConnErr != nil {
 					p.Log.Info("Starting resync after VPP reconnect")
 					if p.Resync != nil {
 						p.Resync.DoResync()
 						p.lastConnErr = nil
->>>>>>> 65ee603d
 					} else {
 						p.Log.Warn("Expected resync after VPP reconnect could not start because of missing Resync plugin")
 					}
@@ -275,31 +261,26 @@
 	}
 }
 
-<<<<<<< HEAD
-func (plugin *Plugin) retrieveVpeInfo() (*vppcalls.VpeInfo, error) {
-	vppAPIChan, err := plugin.vppConn.NewAPIChannel()
-	if err != nil {
-		plugin.Log.Error("getting new api channel failed:", err)
+func (p *Plugin) retrieveVpeInfo() (*vppcalls.VpeInfo, error) {
+	vppAPIChan, err := p.vppConn.NewAPIChannel()
+	if err != nil {
+		p.Log.Error("getting new api channel failed:", err)
 		return nil, err
 	}
 	defer vppAPIChan.Close()
 
 	info, err := vppcalls.GetVpeInfo(vppAPIChan)
 	if err != nil {
-		plugin.Log.Warn("getting version info failed:", err)
-		return nil, err
-	}
-	plugin.Log.Debugf("connection info: %+v", info)
+		p.Log.Warn("getting version info failed:", err)
+		return nil, err
+	}
+	p.Log.Debugf("connection info: %+v", info)
 
 	return info, nil
 }
 
-func (plugin *Plugin) retrieveVersion() {
-	vppAPIChan, err := plugin.vppConn.NewAPIChannel()
-=======
 func (p *Plugin) retrieveVersion() {
 	vppAPIChan, err := p.vppConn.NewAPIChannel()
->>>>>>> 65ee603d
 	if err != nil {
 		p.Log.Error("getting new api channel failed:", err)
 		return
@@ -312,13 +293,8 @@
 		return
 	}
 
-<<<<<<< HEAD
 	plugin.Log.Debugf("version info: %+v", version)
 	plugin.Log.Infof("VPP version: %q (%v)", version.Version, version.BuildDate)
-=======
-	p.Log.Debugf("version info: %+v", info)
-	p.Log.Infof("VPP version: %q (%v)", info.Version, info.BuildDate)
->>>>>>> 65ee603d
 
 	// Get VPP ACL plugin version
 	var aclVersion string
