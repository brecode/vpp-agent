--- conflicted
+++ resolved
@@ -28,19 +28,11 @@
 	NBKeyPrefix        string
 	WithMetadata       bool
 	MetadataMapFactory MetadataMapFactory
-<<<<<<< HEAD
-	Validate           func(key string, value *ipsec.SecurityPolicyDatabase_Interface) error
-	Add                func(key string, value *ipsec.SecurityPolicyDatabase_Interface) (metadata interface{}, err error)
-	Delete             func(key string, value *ipsec.SecurityPolicyDatabase_Interface, metadata interface{}) error
-	Modify             func(key string, oldValue, newValue *ipsec.SecurityPolicyDatabase_Interface, oldMetadata interface{}) (newMetadata interface{}, err error)
-	ModifyWithRecreate func(key string, oldValue, newValue *ipsec.SecurityPolicyDatabase_Interface, metadata interface{}) bool
-=======
+	Validate           func(key string, value *vpp_ipsec.SecurityPolicyDatabase_Interface) error
 	Add                func(key string, value *vpp_ipsec.SecurityPolicyDatabase_Interface) (metadata interface{}, err error)
 	Delete             func(key string, value *vpp_ipsec.SecurityPolicyDatabase_Interface, metadata interface{}) error
 	Modify             func(key string, oldValue, newValue *vpp_ipsec.SecurityPolicyDatabase_Interface, oldMetadata interface{}) (newMetadata interface{}, err error)
 	ModifyWithRecreate func(key string, oldValue, newValue *vpp_ipsec.SecurityPolicyDatabase_Interface, metadata interface{}) bool
-	Update             func(key string, value *vpp_ipsec.SecurityPolicyDatabase_Interface, metadata interface{}) error
->>>>>>> b052e1e4
 	IsRetriableFailure func(err error) bool
 	Dependencies       func(key string, value *vpp_ipsec.SecurityPolicyDatabase_Interface) []Dependency
 	DerivedValues      func(key string, value *vpp_ipsec.SecurityPolicyDatabase_Interface) []KeyValuePair
