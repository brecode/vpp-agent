--- conflicted
+++ resolved
@@ -28,19 +28,11 @@
 	NBKeyPrefix        string
 	WithMetadata       bool
 	MetadataMapFactory MetadataMapFactory
-<<<<<<< HEAD
-	Validate           func(key string, value *l2.XConnectPair) error
-	Add                func(key string, value *l2.XConnectPair) (metadata interface{}, err error)
-	Delete             func(key string, value *l2.XConnectPair, metadata interface{}) error
-	Modify             func(key string, oldValue, newValue *l2.XConnectPair, oldMetadata interface{}) (newMetadata interface{}, err error)
-	ModifyWithRecreate func(key string, oldValue, newValue *l2.XConnectPair, metadata interface{}) bool
-=======
+	Validate           func(key string, value *vpp_l2.XConnectPair) error
 	Add                func(key string, value *vpp_l2.XConnectPair) (metadata interface{}, err error)
 	Delete             func(key string, value *vpp_l2.XConnectPair, metadata interface{}) error
 	Modify             func(key string, oldValue, newValue *vpp_l2.XConnectPair, oldMetadata interface{}) (newMetadata interface{}, err error)
 	ModifyWithRecreate func(key string, oldValue, newValue *vpp_l2.XConnectPair, metadata interface{}) bool
-	Update             func(key string, value *vpp_l2.XConnectPair, metadata interface{}) error
->>>>>>> b052e1e4
 	IsRetriableFailure func(err error) bool
 	Dependencies       func(key string, value *vpp_l2.XConnectPair) []Dependency
 	DerivedValues      func(key string, value *vpp_l2.XConnectPair) []KeyValuePair
