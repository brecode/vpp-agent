--- conflicted
+++ resolved
@@ -19,13 +19,9 @@
 	"github.com/ligato/cn-infra/logging"
 	"github.com/pkg/errors"
 
-<<<<<<< HEAD
-	kvs "github.com/ligato/vpp-agent/plugins/kvscheduler/api"
-=======
 	interfaces "github.com/ligato/vpp-agent/api/models/vpp/interfaces"
 	nat "github.com/ligato/vpp-agent/api/models/vpp/nat"
-	scheduler "github.com/ligato/vpp-agent/plugins/kvscheduler/api"
->>>>>>> b052e1e4
+	kvs "github.com/ligato/vpp-agent/plugins/kvscheduler/api"
 	vpp_ifdescriptor "github.com/ligato/vpp-agent/plugins/vppv2/ifplugin/descriptor"
 	"github.com/ligato/vpp-agent/plugins/vppv2/natplugin/descriptor/adapter"
 	"github.com/ligato/vpp-agent/plugins/vppv2/natplugin/vppcalls"
@@ -76,12 +72,7 @@
 		KeySelector:        nat.ModelDNat44.IsKeyValid,
 		KeyLabel:           nat.ModelDNat44.StripKeyPrefix,
 		ValueComparator:    d.EquivalentDNAT44,
-<<<<<<< HEAD
-		ValueTypeName:      proto.MessageName(&nat.DNat44{}),
-		NBKeyPrefix:        nat.PrefixNAT44,
 		Validate:           d.Validate,
-=======
->>>>>>> b052e1e4
 		Add:                d.Add,
 		Delete:             d.Delete,
 		Modify:             d.Modify,
