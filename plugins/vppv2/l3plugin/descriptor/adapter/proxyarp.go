// Code generated by adapter-generator. DO NOT EDIT.

package adapter

import (
	"github.com/gogo/protobuf/proto"
	. "github.com/ligato/vpp-agent/plugins/kvscheduler/api"
	"github.com/ligato/vpp-agent/api/models/vpp/l3"
)

////////// type-safe key-value pair with metadata //////////

type ProxyARPKVWithMetadata struct {
	Key      string
	Value    *vpp_l3.ProxyARP
	Metadata interface{}
	Origin   ValueOrigin
}

////////// type-safe Descriptor structure //////////

type ProxyARPDescriptor struct {
	Name               string
	KeySelector        KeySelector
	ValueTypeName      string
	KeyLabel           func(key string) string
	ValueComparator    func(key string, oldValue, newValue *vpp_l3.ProxyARP) bool
	NBKeyPrefix        string
	WithMetadata       bool
	MetadataMapFactory MetadataMapFactory
<<<<<<< HEAD
	Validate           func(key string, value *l3.ProxyARP) error
	Add                func(key string, value *l3.ProxyARP) (metadata interface{}, err error)
	Delete             func(key string, value *l3.ProxyARP, metadata interface{}) error
	Modify             func(key string, oldValue, newValue *l3.ProxyARP, oldMetadata interface{}) (newMetadata interface{}, err error)
	ModifyWithRecreate func(key string, oldValue, newValue *l3.ProxyARP, metadata interface{}) bool
=======
	Add                func(key string, value *vpp_l3.ProxyARP) (metadata interface{}, err error)
	Delete             func(key string, value *vpp_l3.ProxyARP, metadata interface{}) error
	Modify             func(key string, oldValue, newValue *vpp_l3.ProxyARP, oldMetadata interface{}) (newMetadata interface{}, err error)
	ModifyWithRecreate func(key string, oldValue, newValue *vpp_l3.ProxyARP, metadata interface{}) bool
	Update             func(key string, value *vpp_l3.ProxyARP, metadata interface{}) error
>>>>>>> b052e1e4
	IsRetriableFailure func(err error) bool
	Dependencies       func(key string, value *vpp_l3.ProxyARP) []Dependency
	DerivedValues      func(key string, value *vpp_l3.ProxyARP) []KeyValuePair
	Dump               func(correlate []ProxyARPKVWithMetadata) ([]ProxyARPKVWithMetadata, error)
	DumpDependencies   []string /* descriptor name */
}

////////// Descriptor adapter //////////

type ProxyARPDescriptorAdapter struct {
	descriptor *ProxyARPDescriptor
}

func NewProxyARPDescriptor(typedDescriptor *ProxyARPDescriptor) *KVDescriptor {
	adapter := &ProxyARPDescriptorAdapter{descriptor: typedDescriptor}
	descriptor := &KVDescriptor{
		Name:               typedDescriptor.Name,
		KeySelector:        typedDescriptor.KeySelector,
		ValueTypeName:      typedDescriptor.ValueTypeName,
		KeyLabel:           typedDescriptor.KeyLabel,
		NBKeyPrefix:        typedDescriptor.NBKeyPrefix,
		WithMetadata:       typedDescriptor.WithMetadata,
		MetadataMapFactory: typedDescriptor.MetadataMapFactory,
		IsRetriableFailure: typedDescriptor.IsRetriableFailure,
		DumpDependencies:   typedDescriptor.DumpDependencies,
	}
	if typedDescriptor.ValueComparator != nil {
		descriptor.ValueComparator = adapter.ValueComparator
	}
	if typedDescriptor.Validate != nil {
		descriptor.Validate = adapter.Validate
	}
	if typedDescriptor.Add != nil {
		descriptor.Add = adapter.Add
	}
	if typedDescriptor.Delete != nil {
		descriptor.Delete = adapter.Delete
	}
	if typedDescriptor.Modify != nil {
		descriptor.Modify = adapter.Modify
	}
	if typedDescriptor.ModifyWithRecreate != nil {
		descriptor.ModifyWithRecreate = adapter.ModifyWithRecreate
	}
	if typedDescriptor.Dependencies != nil {
		descriptor.Dependencies = adapter.Dependencies
	}
	if typedDescriptor.DerivedValues != nil {
		descriptor.DerivedValues = adapter.DerivedValues
	}
	if typedDescriptor.Dump != nil {
		descriptor.Dump = adapter.Dump
	}
	return descriptor
}

func (da *ProxyARPDescriptorAdapter) ValueComparator(key string, oldValue, newValue proto.Message) bool {
	typedOldValue, err1 := castProxyARPValue(key, oldValue)
	typedNewValue, err2 := castProxyARPValue(key, newValue)
	if err1 != nil || err2 != nil {
		return false
	}
	return da.descriptor.ValueComparator(key, typedOldValue, typedNewValue)
}

func (da *ProxyARPDescriptorAdapter) Validate(key string, value proto.Message) (err error) {
	typedValue, err := castProxyARPValue(key, value)
	if err != nil {
		return err
	}
	return da.descriptor.Validate(key, typedValue)
}

func (da *ProxyARPDescriptorAdapter) Add(key string, value proto.Message) (metadata Metadata, err error) {
	typedValue, err := castProxyARPValue(key, value)
	if err != nil {
		return nil, err
	}
	return da.descriptor.Add(key, typedValue)
}

func (da *ProxyARPDescriptorAdapter) Modify(key string, oldValue, newValue proto.Message, oldMetadata Metadata) (newMetadata Metadata, err error) {
	oldTypedValue, err := castProxyARPValue(key, oldValue)
	if err != nil {
		return nil, err
	}
	newTypedValue, err := castProxyARPValue(key, newValue)
	if err != nil {
		return nil, err
	}
	typedOldMetadata, err := castProxyARPMetadata(key, oldMetadata)
	if err != nil {
		return nil, err
	}
	return da.descriptor.Modify(key, oldTypedValue, newTypedValue, typedOldMetadata)
}

func (da *ProxyARPDescriptorAdapter) Delete(key string, value proto.Message, metadata Metadata) error {
	typedValue, err := castProxyARPValue(key, value)
	if err != nil {
		return err
	}
	typedMetadata, err := castProxyARPMetadata(key, metadata)
	if err != nil {
		return err
	}
	return da.descriptor.Delete(key, typedValue, typedMetadata)
}

func (da *ProxyARPDescriptorAdapter) ModifyWithRecreate(key string, oldValue, newValue proto.Message, metadata Metadata) bool {
	oldTypedValue, err := castProxyARPValue(key, oldValue)
	if err != nil {
		return true
	}
	newTypedValue, err := castProxyARPValue(key, newValue)
	if err != nil {
		return true
	}
	typedMetadata, err := castProxyARPMetadata(key, metadata)
	if err != nil {
		return true
	}
	return da.descriptor.ModifyWithRecreate(key, oldTypedValue, newTypedValue, typedMetadata)
}

func (da *ProxyARPDescriptorAdapter) Dependencies(key string, value proto.Message) []Dependency {
	typedValue, err := castProxyARPValue(key, value)
	if err != nil {
		return nil
	}
	return da.descriptor.Dependencies(key, typedValue)
}

func (da *ProxyARPDescriptorAdapter) DerivedValues(key string, value proto.Message) []KeyValuePair {
	typedValue, err := castProxyARPValue(key, value)
	if err != nil {
		return nil
	}
	return da.descriptor.DerivedValues(key, typedValue)
}

func (da *ProxyARPDescriptorAdapter) Dump(correlate []KVWithMetadata) ([]KVWithMetadata, error) {
	var correlateWithType []ProxyARPKVWithMetadata
	for _, kvpair := range correlate {
		typedValue, err := castProxyARPValue(kvpair.Key, kvpair.Value)
		if err != nil {
			continue
		}
		typedMetadata, err := castProxyARPMetadata(kvpair.Key, kvpair.Metadata)
		if err != nil {
			continue
		}
		correlateWithType = append(correlateWithType,
			ProxyARPKVWithMetadata{
				Key:      kvpair.Key,
				Value:    typedValue,
				Metadata: typedMetadata,
				Origin:   kvpair.Origin,
			})
	}

	typedDump, err := da.descriptor.Dump(correlateWithType)
	if err != nil {
		return nil, err
	}
	var dump []KVWithMetadata
	for _, typedKVWithMetadata := range typedDump {
		kvWithMetadata := KVWithMetadata{
			Key:      typedKVWithMetadata.Key,
			Metadata: typedKVWithMetadata.Metadata,
			Origin:   typedKVWithMetadata.Origin,
		}
		kvWithMetadata.Value = typedKVWithMetadata.Value
		dump = append(dump, kvWithMetadata)
	}
	return dump, err
}

////////// Helper methods //////////

func castProxyARPValue(key string, value proto.Message) (*vpp_l3.ProxyARP, error) {
	typedValue, ok := value.(*vpp_l3.ProxyARP)
	if !ok {
		return nil, ErrInvalidValueType(key, value)
	}
	return typedValue, nil
}

func castProxyARPMetadata(key string, metadata Metadata) (interface{}, error) {
	if metadata == nil {
		return nil, nil
	}
	typedMetadata, ok := metadata.(interface{})
	if !ok {
		return nil, ErrInvalidMetadataType(key)
	}
	return typedMetadata, nil
}<|MERGE_RESOLUTION|>--- conflicted
+++ resolved
@@ -28,19 +28,11 @@
 	NBKeyPrefix        string
 	WithMetadata       bool
 	MetadataMapFactory MetadataMapFactory
-<<<<<<< HEAD
-	Validate           func(key string, value *l3.ProxyARP) error
-	Add                func(key string, value *l3.ProxyARP) (metadata interface{}, err error)
-	Delete             func(key string, value *l3.ProxyARP, metadata interface{}) error
-	Modify             func(key string, oldValue, newValue *l3.ProxyARP, oldMetadata interface{}) (newMetadata interface{}, err error)
-	ModifyWithRecreate func(key string, oldValue, newValue *l3.ProxyARP, metadata interface{}) bool
-=======
+	Validate           func(key string, value *vpp_l3.ProxyARP) error
 	Add                func(key string, value *vpp_l3.ProxyARP) (metadata interface{}, err error)
 	Delete             func(key string, value *vpp_l3.ProxyARP, metadata interface{}) error
 	Modify             func(key string, oldValue, newValue *vpp_l3.ProxyARP, oldMetadata interface{}) (newMetadata interface{}, err error)
 	ModifyWithRecreate func(key string, oldValue, newValue *vpp_l3.ProxyARP, metadata interface{}) bool
-	Update             func(key string, value *vpp_l3.ProxyARP, metadata interface{}) error
->>>>>>> b052e1e4
 	IsRetriableFailure func(err error) bool
 	Dependencies       func(key string, value *vpp_l3.ProxyARP) []Dependency
 	DerivedValues      func(key string, value *vpp_l3.ProxyARP) []KeyValuePair
