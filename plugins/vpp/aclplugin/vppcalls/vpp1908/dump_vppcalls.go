--- conflicted
+++ resolved
@@ -628,11 +628,7 @@
 // format into the ACL Plugin's NB format
 func (h *ACLVppHandler) getIcmpMatchRule(r acl_api.ACLRule) *acl.ACL_Rule_IpRule_Icmp {
 	icmp := &acl.ACL_Rule_IpRule_Icmp{
-<<<<<<< HEAD
-		Icmpv6:        r.IsIPv6 > 0,
-=======
 		Icmpv6: r.IsIPv6 > 0,
->>>>>>> 0e2148d3
 		IcmpCodeRange: &acl.ACL_Rule_IpRule_Icmp_Range{
 			First: uint32(r.DstportOrIcmpcodeFirst),
 			Last:  uint32(r.DstportOrIcmpcodeLast),
