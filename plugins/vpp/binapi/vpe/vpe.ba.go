// Code generated by GoVPP binapi-generator. DO NOT EDIT.
//  source: /usr/share/vpp/api/vpe.api.json

/*
 Package vpe is a generated from VPP binary API module 'vpe'.

 It contains following objects:
	 18 messages
	  1 type
	  9 services

*/
package vpe

import "git.fd.io/govpp.git/api"
import "github.com/lunixbochs/struc"
import "bytes"

// Reference imports to suppress errors if they are not otherwise used.
var _ = api.RegisterMessage
var _ = struc.Pack
var _ = bytes.NewBuffer

// Services represents VPP binary API services:
//
//	"services": {
//	    "cli_inband": {
//	        "reply": "cli_inband_reply"
//	    },
//	    "get_node_index": {
//	        "reply": "get_node_index_reply"
//	    },
//	    "cli": {
//	        "reply": "cli_reply"
//	    },
//	    "show_version": {
//	        "reply": "show_version_reply"
//	    },
//	    "get_node_graph": {
//	        "reply": "get_node_graph_reply"
//	    },
//	    "get_next_index": {
//	        "reply": "get_next_index_reply"
//	    },
//	    "show_threads": {
//	        "reply": "show_threads_reply"
//	    },
//	    "add_node_next": {
//	        "reply": "add_node_next_reply"
//	    },
//	    "control_ping": {
//	        "reply": "control_ping_reply"
//	    }
//	},
//
type Services interface {
	AddNodeNext(*AddNodeNext) (*AddNodeNextReply, error)
	Cli(*Cli) (*CliReply, error)
	CliInband(*CliInband) (*CliInbandReply, error)
	ControlPing(*ControlPing) (*ControlPingReply, error)
	GetNextIndex(*GetNextIndex) (*GetNextIndexReply, error)
	GetNodeGraph(*GetNodeGraph) (*GetNodeGraphReply, error)
	GetNodeIndex(*GetNodeIndex) (*GetNodeIndexReply, error)
	ShowThreads(*ShowThreads) (*ShowThreadsReply, error)
	ShowVersion(*ShowVersion) (*ShowVersionReply, error)
}

/* Types */

// ThreadData represents VPP binary API type 'thread_data':
//
//	"thread_data",
//	0,
//	"count"
//
type ThreadData struct {
	ID        uint32
	Name      []byte `struc:"[64]byte"`
	Type      []byte `struc:"[64]byte"`
	PID       uint32
	CPUID     uint32
	Core      uint32
	CPUSocket uint32
}

func (*ThreadData) GetTypeName() string {
	return "thread_data"
}
func (*ThreadData) GetCrcString() string {
	return "0f57094e"
}

/* Messages */

// ControlPing represents VPP binary API message 'control_ping':
//
//	"control_ping",
//	[
//	    "u16",
//	    "_vl_msg_id"
//	],
//	[
//	    "u32",
//	    "client_index"
//	],
//	[
//	    "u32",
//	    "context"
//	],
//	{
//	    "crc": "0x51077d14"
//	}
//
type ControlPing struct{}

func (*ControlPing) GetMessageName() string {
	return "control_ping"
}
func (*ControlPing) GetCrcString() string {
	return "51077d14"
}
func (*ControlPing) GetMessageType() api.MessageType {
	return api.RequestMessage
}

// ControlPingReply represents VPP binary API message 'control_ping_reply':
//
//	"control_ping_reply",
//	[
//	    "u16",
//	    "_vl_msg_id"
//	],
//	[
//	    "u32",
//	    "context"
//	],
//	[
//	    "i32",
//	    "retval"
//	],
//	[
//	    "u32",
//	    "client_index"
//	],
//	[
//	    "u32",
//	    "vpe_pid"
//	],
//	{
//	    "crc": "0xf6b0b8ca"
//	}
//
type ControlPingReply struct {
	Retval      int32
	ClientIndex uint32
	VpePID      uint32
}

func (*ControlPingReply) GetMessageName() string {
	return "control_ping_reply"
}
func (*ControlPingReply) GetCrcString() string {
	return "f6b0b8ca"
}
func (*ControlPingReply) GetMessageType() api.MessageType {
	return api.ReplyMessage
}

// Cli represents VPP binary API message 'cli':
//
//	"cli",
//	[
//	    "u16",
//	    "_vl_msg_id"
//	],
//	[
//	    "u32",
//	    "client_index"
//	],
//	[
//	    "u32",
//	    "context"
//	],
//	[
//	    "u64",
//	    "cmd_in_shmem"
//	],
//	{
//	    "crc": "0x23bfbfff"
//	}
//
type Cli struct {
	CmdInShmem uint64
}

func (*Cli) GetMessageName() string {
	return "cli"
}
func (*Cli) GetCrcString() string {
	return "23bfbfff"
}
func (*Cli) GetMessageType() api.MessageType {
	return api.RequestMessage
}

// CliInband represents VPP binary API message 'cli_inband':
//
//	"cli_inband",
//	[
//	    "u16",
//	    "_vl_msg_id"
//	],
//	[
//	    "u32",
//	    "client_index"
//	],
//	[
//	    "u32",
//	    "context"
//	],
//	[
<<<<<<< HEAD
//	    "string",
//	    "cmd"
//	],
//	{
//	    "crc": "0xb1ad59b3"
=======
//	    "u32",
//	    "length"
//	],
//	[
//	    "u8",
//	    "cmd",
//	    0,
//	    "length"
//	],
//	{
//	    "crc": "0x74e00a49"
>>>>>>> b8f9f078
//	}
//
type CliInband struct {
	XXX_CmdLen uint32 `struc:"sizeof=Cmd"`
	Cmd        string
}

func (*CliInband) GetMessageName() string {
	return "cli_inband"
}
func (*CliInband) GetCrcString() string {
	return "b1ad59b3"
}
func (*CliInband) GetMessageType() api.MessageType {
	return api.RequestMessage
}

// CliReply represents VPP binary API message 'cli_reply':
//
//	"cli_reply",
//	[
//	    "u16",
//	    "_vl_msg_id"
//	],
//	[
//	    "u32",
//	    "context"
//	],
//	[
//	    "i32",
//	    "retval"
//	],
//	[
//	    "u64",
//	    "reply_in_shmem"
//	],
//	{
//	    "crc": "0x06d68297"
//	}
//
type CliReply struct {
	Retval       int32
	ReplyInShmem uint64
}

func (*CliReply) GetMessageName() string {
	return "cli_reply"
}
func (*CliReply) GetCrcString() string {
	return "06d68297"
}
func (*CliReply) GetMessageType() api.MessageType {
	return api.ReplyMessage
}

// CliInbandReply represents VPP binary API message 'cli_inband_reply':
//
//	"cli_inband_reply",
//	[
//	    "u16",
//	    "_vl_msg_id"
//	],
//	[
//	    "u32",
//	    "context"
//	],
//	[
//	    "i32",
//	    "retval"
//	],
//	[
<<<<<<< HEAD
//	    "string",
//	    "reply"
//	],
//	{
//	    "crc": "0x6d3c80a4"
=======
//	    "u32",
//	    "length"
//	],
//	[
//	    "u8",
//	    "reply",
//	    0,
//	    "length"
//	],
//	{
//	    "crc": "0x1f22bbb8"
>>>>>>> b8f9f078
//	}
//
type CliInbandReply struct {
	Retval       int32
	XXX_ReplyLen uint32 `struc:"sizeof=Reply"`
	Reply        string
}

func (*CliInbandReply) GetMessageName() string {
	return "cli_inband_reply"
}
func (*CliInbandReply) GetCrcString() string {
	return "6d3c80a4"
}
func (*CliInbandReply) GetMessageType() api.MessageType {
	return api.ReplyMessage
}

// GetNodeIndex represents VPP binary API message 'get_node_index':
//
//	"get_node_index",
//	[
//	    "u16",
//	    "_vl_msg_id"
//	],
//	[
//	    "u32",
//	    "client_index"
//	],
//	[
//	    "u32",
//	    "context"
//	],
//	[
//	    "u8",
//	    "node_name",
//	    64
//	],
//	{
//	    "crc": "0x6c9a495d"
//	}
//
type GetNodeIndex struct {
	NodeName []byte `struc:"[64]byte"`
}

func (*GetNodeIndex) GetMessageName() string {
	return "get_node_index"
}
func (*GetNodeIndex) GetCrcString() string {
	return "6c9a495d"
}
func (*GetNodeIndex) GetMessageType() api.MessageType {
	return api.RequestMessage
}

// GetNodeIndexReply represents VPP binary API message 'get_node_index_reply':
//
//	"get_node_index_reply",
//	[
//	    "u16",
//	    "_vl_msg_id"
//	],
//	[
//	    "u32",
//	    "context"
//	],
//	[
//	    "i32",
//	    "retval"
//	],
//	[
//	    "u32",
//	    "node_index"
//	],
//	{
//	    "crc": "0xa8600b89"
//	}
//
type GetNodeIndexReply struct {
	Retval    int32
	NodeIndex uint32
}

func (*GetNodeIndexReply) GetMessageName() string {
	return "get_node_index_reply"
}
func (*GetNodeIndexReply) GetCrcString() string {
	return "a8600b89"
}
func (*GetNodeIndexReply) GetMessageType() api.MessageType {
	return api.ReplyMessage
}

// AddNodeNext represents VPP binary API message 'add_node_next':
//
//	"add_node_next",
//	[
//	    "u16",
//	    "_vl_msg_id"
//	],
//	[
//	    "u32",
//	    "client_index"
//	],
//	[
//	    "u32",
//	    "context"
//	],
//	[
//	    "u8",
//	    "node_name",
//	    64
//	],
//	[
//	    "u8",
//	    "next_name",
//	    64
//	],
//	{
//	    "crc": "0x9ab92f7a"
//	}
//
type AddNodeNext struct {
	NodeName []byte `struc:"[64]byte"`
	NextName []byte `struc:"[64]byte"`
}

func (*AddNodeNext) GetMessageName() string {
	return "add_node_next"
}
func (*AddNodeNext) GetCrcString() string {
	return "9ab92f7a"
}
func (*AddNodeNext) GetMessageType() api.MessageType {
	return api.RequestMessage
}

// AddNodeNextReply represents VPP binary API message 'add_node_next_reply':
//
//	"add_node_next_reply",
//	[
//	    "u16",
//	    "_vl_msg_id"
//	],
//	[
//	    "u32",
//	    "context"
//	],
//	[
//	    "i32",
//	    "retval"
//	],
//	[
//	    "u32",
//	    "next_index"
//	],
//	{
//	    "crc": "0x2ed75f32"
//	}
//
type AddNodeNextReply struct {
	Retval    int32
	NextIndex uint32
}

func (*AddNodeNextReply) GetMessageName() string {
	return "add_node_next_reply"
}
func (*AddNodeNextReply) GetCrcString() string {
	return "2ed75f32"
}
func (*AddNodeNextReply) GetMessageType() api.MessageType {
	return api.ReplyMessage
}

// ShowVersion represents VPP binary API message 'show_version':
//
//	"show_version",
//	[
//	    "u16",
//	    "_vl_msg_id"
//	],
//	[
//	    "u32",
//	    "client_index"
//	],
//	[
//	    "u32",
//	    "context"
//	],
//	{
//	    "crc": "0x51077d14"
//	}
//
type ShowVersion struct{}

func (*ShowVersion) GetMessageName() string {
	return "show_version"
}
func (*ShowVersion) GetCrcString() string {
	return "51077d14"
}
func (*ShowVersion) GetMessageType() api.MessageType {
	return api.RequestMessage
}

// ShowVersionReply represents VPP binary API message 'show_version_reply':
//
//	"show_version_reply",
//	[
//	    "u16",
//	    "_vl_msg_id"
//	],
//	[
//	    "u32",
//	    "context"
//	],
//	[
//	    "i32",
//	    "retval"
//	],
//	[
<<<<<<< HEAD
//	    "string",
//	    "program"
//	],
//	[
//	    "string",
//	    "version"
//	],
//	[
//	    "string",
//	    "build_date"
//	],
//	[
//	    "string",
//	    "build_directory"
//	],
//	{
//	    "crc": "0xb9bcf6df"
=======
//	    "u8",
//	    "program",
//	    32
//	],
//	[
//	    "u8",
//	    "version",
//	    32
//	],
//	[
//	    "u8",
//	    "build_date",
//	    32
//	],
//	[
//	    "u8",
//	    "build_directory",
//	    256
//	],
//	{
//	    "crc": "0x8b5a13b4"
>>>>>>> b8f9f078
//	}
//
type ShowVersionReply struct {
	Retval                int32
	XXX_ProgramLen        uint32 `struc:"sizeof=Program"`
	Program               string
	XXX_VersionLen        uint32 `struc:"sizeof=Version"`
	Version               string
	XXX_BuildDateLen      uint32 `struc:"sizeof=BuildDate"`
	BuildDate             string
	XXX_BuildDirectoryLen uint32 `struc:"sizeof=BuildDirectory"`
	BuildDirectory        string
}

func (*ShowVersionReply) GetMessageName() string {
	return "show_version_reply"
}
func (*ShowVersionReply) GetCrcString() string {
	return "b9bcf6df"
}
func (*ShowVersionReply) GetMessageType() api.MessageType {
	return api.ReplyMessage
}

// ShowThreads represents VPP binary API message 'show_threads':
//
//	"show_threads",
//	[
//	    "u16",
//	    "_vl_msg_id"
//	],
//	[
//	    "u32",
//	    "client_index"
//	],
//	[
//	    "u32",
//	    "context"
//	],
//	{
//	    "crc": "0x51077d14"
//	}
//
type ShowThreads struct{}

func (*ShowThreads) GetMessageName() string {
	return "show_threads"
}
func (*ShowThreads) GetCrcString() string {
	return "51077d14"
}
func (*ShowThreads) GetMessageType() api.MessageType {
	return api.RequestMessage
}

// ShowThreadsReply represents VPP binary API message 'show_threads_reply':
//
//	"show_threads_reply",
//	[
//	    "u16",
//	    "_vl_msg_id"
//	],
//	[
//	    "u32",
//	    "context"
//	],
//	[
//	    "i32",
//	    "retval"
//	],
//	[
//	    "u32",
//	    "count"
//	],
//	[
//	    "vl_api_thread_data_t",
//	    "thread_data",
//	    0,
//	    "count"
//	],
//	{
//	    "crc": "0x6942fb35"
//	}
//
type ShowThreadsReply struct {
	Retval     int32
	Count      uint32 `struc:"sizeof=ThreadData"`
	ThreadData []ThreadData
}

func (*ShowThreadsReply) GetMessageName() string {
	return "show_threads_reply"
}
func (*ShowThreadsReply) GetCrcString() string {
	return "6942fb35"
}
func (*ShowThreadsReply) GetMessageType() api.MessageType {
	return api.ReplyMessage
}

// GetNodeGraph represents VPP binary API message 'get_node_graph':
//
//	"get_node_graph",
//	[
//	    "u16",
//	    "_vl_msg_id"
//	],
//	[
//	    "u32",
//	    "client_index"
//	],
//	[
//	    "u32",
//	    "context"
//	],
//	{
//	    "crc": "0x51077d14"
//	}
//
type GetNodeGraph struct{}

func (*GetNodeGraph) GetMessageName() string {
	return "get_node_graph"
}
func (*GetNodeGraph) GetCrcString() string {
	return "51077d14"
}
func (*GetNodeGraph) GetMessageType() api.MessageType {
	return api.RequestMessage
}

// GetNodeGraphReply represents VPP binary API message 'get_node_graph_reply':
//
//	"get_node_graph_reply",
//	[
//	    "u16",
//	    "_vl_msg_id"
//	],
//	[
//	    "u32",
//	    "context"
//	],
//	[
//	    "i32",
//	    "retval"
//	],
//	[
//	    "u64",
//	    "reply_in_shmem"
//	],
//	{
//	    "crc": "0x06d68297"
//	}
//
type GetNodeGraphReply struct {
	Retval       int32
	ReplyInShmem uint64
}

func (*GetNodeGraphReply) GetMessageName() string {
	return "get_node_graph_reply"
}
func (*GetNodeGraphReply) GetCrcString() string {
	return "06d68297"
}
func (*GetNodeGraphReply) GetMessageType() api.MessageType {
	return api.ReplyMessage
}

// GetNextIndex represents VPP binary API message 'get_next_index':
//
//	"get_next_index",
//	[
//	    "u16",
//	    "_vl_msg_id"
//	],
//	[
//	    "u32",
//	    "client_index"
//	],
//	[
//	    "u32",
//	    "context"
//	],
//	[
//	    "u8",
//	    "node_name",
//	    64
//	],
//	[
//	    "u8",
//	    "next_name",
//	    64
//	],
//	{
//	    "crc": "0x9ab92f7a"
//	}
//
type GetNextIndex struct {
	NodeName []byte `struc:"[64]byte"`
	NextName []byte `struc:"[64]byte"`
}

func (*GetNextIndex) GetMessageName() string {
	return "get_next_index"
}
func (*GetNextIndex) GetCrcString() string {
	return "9ab92f7a"
}
func (*GetNextIndex) GetMessageType() api.MessageType {
	return api.RequestMessage
}

// GetNextIndexReply represents VPP binary API message 'get_next_index_reply':
//
//	"get_next_index_reply",
//	[
//	    "u16",
//	    "_vl_msg_id"
//	],
//	[
//	    "u32",
//	    "context"
//	],
//	[
//	    "i32",
//	    "retval"
//	],
//	[
//	    "u32",
//	    "next_index"
//	],
//	{
//	    "crc": "0x2ed75f32"
//	}
//
type GetNextIndexReply struct {
	Retval    int32
	NextIndex uint32
}

func (*GetNextIndexReply) GetMessageName() string {
	return "get_next_index_reply"
}
func (*GetNextIndexReply) GetCrcString() string {
	return "2ed75f32"
}
func (*GetNextIndexReply) GetMessageType() api.MessageType {
	return api.ReplyMessage
}

func init() {
	api.RegisterMessage((*ControlPing)(nil), "vpe.ControlPing")
	api.RegisterMessage((*ControlPingReply)(nil), "vpe.ControlPingReply")
	api.RegisterMessage((*Cli)(nil), "vpe.Cli")
	api.RegisterMessage((*CliInband)(nil), "vpe.CliInband")
	api.RegisterMessage((*CliReply)(nil), "vpe.CliReply")
	api.RegisterMessage((*CliInbandReply)(nil), "vpe.CliInbandReply")
	api.RegisterMessage((*GetNodeIndex)(nil), "vpe.GetNodeIndex")
	api.RegisterMessage((*GetNodeIndexReply)(nil), "vpe.GetNodeIndexReply")
	api.RegisterMessage((*AddNodeNext)(nil), "vpe.AddNodeNext")
	api.RegisterMessage((*AddNodeNextReply)(nil), "vpe.AddNodeNextReply")
	api.RegisterMessage((*ShowVersion)(nil), "vpe.ShowVersion")
	api.RegisterMessage((*ShowVersionReply)(nil), "vpe.ShowVersionReply")
	api.RegisterMessage((*ShowThreads)(nil), "vpe.ShowThreads")
	api.RegisterMessage((*ShowThreadsReply)(nil), "vpe.ShowThreadsReply")
	api.RegisterMessage((*GetNodeGraph)(nil), "vpe.GetNodeGraph")
	api.RegisterMessage((*GetNodeGraphReply)(nil), "vpe.GetNodeGraphReply")
	api.RegisterMessage((*GetNextIndex)(nil), "vpe.GetNextIndex")
	api.RegisterMessage((*GetNextIndexReply)(nil), "vpe.GetNextIndexReply")
}<|MERGE_RESOLUTION|>--- conflicted
+++ resolved
@@ -219,13 +219,6 @@
 //	    "context"
 //	],
 //	[
-<<<<<<< HEAD
-//	    "string",
-//	    "cmd"
-//	],
-//	{
-//	    "crc": "0xb1ad59b3"
-=======
 //	    "u32",
 //	    "length"
 //	],
@@ -237,19 +230,18 @@
 //	],
 //	{
 //	    "crc": "0x74e00a49"
->>>>>>> b8f9f078
 //	}
 //
 type CliInband struct {
-	XXX_CmdLen uint32 `struc:"sizeof=Cmd"`
-	Cmd        string
+	Length uint32 `struc:"sizeof=Cmd"`
+	Cmd    []byte
 }
 
 func (*CliInband) GetMessageName() string {
 	return "cli_inband"
 }
 func (*CliInband) GetCrcString() string {
-	return "b1ad59b3"
+	return "74e00a49"
 }
 func (*CliInband) GetMessageType() api.MessageType {
 	return api.RequestMessage
@@ -309,13 +301,6 @@
 //	    "retval"
 //	],
 //	[
-<<<<<<< HEAD
-//	    "string",
-//	    "reply"
-//	],
-//	{
-//	    "crc": "0x6d3c80a4"
-=======
 //	    "u32",
 //	    "length"
 //	],
@@ -327,20 +312,19 @@
 //	],
 //	{
 //	    "crc": "0x1f22bbb8"
->>>>>>> b8f9f078
 //	}
 //
 type CliInbandReply struct {
-	Retval       int32
-	XXX_ReplyLen uint32 `struc:"sizeof=Reply"`
-	Reply        string
+	Retval int32
+	Length uint32 `struc:"sizeof=Reply"`
+	Reply  []byte
 }
 
 func (*CliInbandReply) GetMessageName() string {
 	return "cli_inband_reply"
 }
 func (*CliInbandReply) GetCrcString() string {
-	return "6d3c80a4"
+	return "1f22bbb8"
 }
 func (*CliInbandReply) GetMessageType() api.MessageType {
 	return api.ReplyMessage
@@ -551,25 +535,6 @@
 //	    "retval"
 //	],
 //	[
-<<<<<<< HEAD
-//	    "string",
-//	    "program"
-//	],
-//	[
-//	    "string",
-//	    "version"
-//	],
-//	[
-//	    "string",
-//	    "build_date"
-//	],
-//	[
-//	    "string",
-//	    "build_directory"
-//	],
-//	{
-//	    "crc": "0xb9bcf6df"
-=======
 //	    "u8",
 //	    "program",
 //	    32
@@ -591,26 +556,21 @@
 //	],
 //	{
 //	    "crc": "0x8b5a13b4"
->>>>>>> b8f9f078
 //	}
 //
 type ShowVersionReply struct {
-	Retval                int32
-	XXX_ProgramLen        uint32 `struc:"sizeof=Program"`
-	Program               string
-	XXX_VersionLen        uint32 `struc:"sizeof=Version"`
-	Version               string
-	XXX_BuildDateLen      uint32 `struc:"sizeof=BuildDate"`
-	BuildDate             string
-	XXX_BuildDirectoryLen uint32 `struc:"sizeof=BuildDirectory"`
-	BuildDirectory        string
+	Retval         int32
+	Program        []byte `struc:"[32]byte"`
+	Version        []byte `struc:"[32]byte"`
+	BuildDate      []byte `struc:"[32]byte"`
+	BuildDirectory []byte `struc:"[256]byte"`
 }
 
 func (*ShowVersionReply) GetMessageName() string {
 	return "show_version_reply"
 }
 func (*ShowVersionReply) GetCrcString() string {
-	return "b9bcf6df"
+	return "8b5a13b4"
 }
 func (*ShowVersionReply) GetMessageType() api.MessageType {
 	return api.ReplyMessage
