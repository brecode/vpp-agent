--- conflicted
+++ resolved
@@ -96,13 +96,13 @@
 	return safeclose.Close(plugin.vppChan)
 }
 
-<<<<<<< HEAD
 // clearMapping prepares all in-memory-mappings and other cache fields. All previous cached entries are removed.
 func (plugin *ArpConfigurator) clearMapping() {
 	plugin.arpIndexes.Clear()
 	plugin.arpCache.Clear()
 	plugin.arpDeleted.Clear()
-=======
+}
+
 // GetArpIndexes exposes arpIndexes mapping
 func (plugin *ArpConfigurator) GetArpIndexes() l3idx.ARPIndexRW {
 	return plugin.arpIndexes
@@ -116,7 +116,6 @@
 // GetArpDeleted exposes arppDeleted mapping (unsuccessfully deleted ARP entries)
 func (plugin *ArpConfigurator) GetArpDeleted() l3idx.ARPIndexRW {
 	return plugin.arpDeleted
->>>>>>> 5a9e3ea8
 }
 
 // Creates unique identifier which serves as a name in name to index mapping
