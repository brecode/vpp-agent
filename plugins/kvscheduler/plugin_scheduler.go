--- conflicted
+++ resolved
@@ -71,16 +71,7 @@
 
 	// TXN history
 	historyLock sync.Mutex
-<<<<<<< HEAD
-	txnHistory  []*recordedTxn // ordered from the oldest to the latest
-=======
 	txnHistory  []*RecordedTxn // ordered from the oldest to the latest
-
-	// datasync channels
-	changeChan   chan datasync.ChangeEvent
-	resyncChan   chan datasync.ResyncEvent
-	watchDataReg datasync.WatchRegistration
->>>>>>> 59feaed0
 }
 
 // Deps lists dependencies of the scheduler.
@@ -105,10 +96,6 @@
 // Init initializes the scheduler. Single go routine is started that will process
 // all the transactions synchronously.
 func (scheduler *Scheduler) Init() error {
-	/*// initialize datasync channels
-	scheduler.resyncChan = make(chan datasync.ResyncEvent)
-	scheduler.changeChan = make(chan datasync.ChangeEvent)*/
-
 	// prepare context for all go routines
 	scheduler.ctx, scheduler.cancel = context.WithCancel(context.Background())
 	// initialize graph for in-memory storage of added+pending kv pairs
